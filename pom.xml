<project xmlns:xsi="http://www.w3.org/2001/XMLSchema-instance"
  xmlns="http://maven.apache.org/POM/4.0.0" xsi:schemaLocation="http://maven.apache.org/POM/4.0.0 http://maven.apache.org/xsd/maven-4.0.0.xsd">
  <modelVersion>4.0.0</modelVersion>

  <licenses>
    <license>
      <name>The Apache Software License, Version 2.0</name>
      <url>https://www.apache.org/licenses/LICENSE-2.0.txt</url>
      <distribution>repo</distribution>
    </license>
  </licenses>

  <organization>
    <name>SAP SE</name>
    <url>https://www.sap.com</url>
  </organization>

  <developers>
    <developer>
      <organization>SAP SE</organization>
      <organizationUrl>https://www.sap.com</organizationUrl>
    </developer>
  </developers>

  <properties>
    <revision>0.0.2</revision>
    <java.version>17</java.version>
    <maven.compiler.release>${java.version}</maven.compiler.release>
    <project.build.sourceEncoding>UTF-8</project.build.sourceEncoding>
    <cds.services.version>4.4.1</cds.services.version>
    <json-schema-validator.version>1.5.8</json-schema-validator.version>
    <auditlog-common.version>2.7.2</auditlog-common.version>
    <auditlog-client.version>2.8.3</auditlog-client.version>
    <xs-env.version>1.61.0</xs-env.version>
    <junit-jupiter.version>5.13.4</junit-jupiter.version>
    <assertj.version>3.27.3</assertj.version>
    <mockito.version>5.18.0</mockito.version>
    <sdk-bom.version>5.20.0</sdk-bom.version>
<<<<<<< HEAD
    <mockito-bom.version>5.20.0</mockito-bom.version>
    <bcpkix-jdk18on.version>1.81</bcpkix-jdk18on.version>
=======
    <mockito-bom.version>5.18.0</mockito-bom.version>
    <bcpkix-jdk18on.version>1.82</bcpkix-jdk18on.version>
>>>>>>> 96ada42b
  </properties>

  <groupId>com.sap.cds</groupId>
  <artifactId>cds-feature-auditlog-ng-root</artifactId>
  <version>${revision}</version>
  <packaging>pom</packaging>

  <name>CDS Plugin for SAP Audit Log NG - Root</name>
  <description>This artifact is a CAP Java plugin that provides out-of-the box SAP Audit Log NG Service.</description>
  <url>https://github.com/cap-java/cds-feature-auditlog-ng</url>

  <modules>
    <module>cds-feature-auditlog-ng</module>
  </modules>

  <dependencyManagement>
    <dependencies>
      <dependency>
        <groupId>com.sap.cds</groupId>
        <artifactId>cds-services-bom</artifactId>
        <version>${cds.services.version}</version>
        <type>pom</type>
        <scope>import</scope>
      </dependency>

      <dependency>
        <groupId>com.sap.cloud.sdk</groupId>
        <artifactId>sdk-bom</artifactId>
        <version>${sdk-bom.version}</version>
        <type>pom</type>
        <scope>import</scope>
      </dependency>

      <dependency>
        <groupId>org.mockito</groupId>
        <artifactId>mockito-bom</artifactId>
        <version>${mockito-bom.version}</version>
        <type>pom</type>
        <scope>import</scope>
      </dependency>

    </dependencies>
  </dependencyManagement>

  <dependencies>
    <dependency>
      <groupId>org.bouncycastle</groupId>
      <artifactId>bcprov-jdk18on</artifactId>
      <version>${bcpkix-jdk18on.version}</version>
    </dependency>

    <dependency>
      <groupId>org.bouncycastle</groupId>
      <artifactId>bcpkix-jdk18on</artifactId>
      <version>${bcpkix-jdk18on.version}</version>
    </dependency>

    <dependency>
      <groupId>com.networknt</groupId>
      <artifactId>json-schema-validator</artifactId>
      <version>${json-schema-validator.version}</version>
      <scope>test</scope>
    </dependency>

    <dependency>
      <groupId>com.sap.cds</groupId>
      <artifactId>cds-services-api</artifactId>
    </dependency>

    <dependency>
      <groupId>org.junit.jupiter</groupId>
      <artifactId>junit-jupiter</artifactId>
      <version>${junit-jupiter.version}</version>
      <scope>test</scope>
    </dependency>
  </dependencies>

  <build>
    <plugins>
      <plugin>
        <artifactId>maven-surefire-plugin</artifactId>
      </plugin>
      <!-- POM FLATTENING FOR CI FRIENDLY VERSIONS -->
      <plugin>
        <groupId>org.codehaus.mojo</groupId>
        <artifactId>flatten-maven-plugin</artifactId>
        <configuration>
          <updatePomFile>true</updatePomFile>
          <flattenMode>resolveCiFriendliesOnly</flattenMode>
        </configuration>
        <executions>
          <execution>
            <id>flatten</id>
            <phase>process-resources</phase>
            <goals>
              <goal>flatten</goal>
            </goals>
          </execution>
          <execution>
            <id>flatten.clean</id>
            <phase>clean</phase>
            <goals>
              <goal>clean</goal>
            </goals>
          </execution>
        </executions>
      </plugin>
      <plugin>
        <artifactId>maven-enforcer-plugin</artifactId>
        <executions>
          <execution>
            <id>no-duplicate-declared-dependencies</id>
            <goals>
              <goal>enforce</goal>
            </goals>
            <configuration>
              <rules>
                <banDuplicatePomDependencyVersions />
                <requireMavenVersion>
                  <version>3.6.3</version>
                </requireMavenVersion>
                <requireJavaVersion>
                  <version>${java.version}</version>
                </requireJavaVersion>
              </rules>
            </configuration>
          </execution>
        </executions>
      </plugin>
      <plugin>
        <artifactId>maven-gpg-plugin</artifactId>
        <version>3.2.8</version>
      </plugin>
      <plugin>
        <groupId>org.sonatype.central</groupId>
        <artifactId>central-publishing-maven-plugin</artifactId>
        <version>0.8.0</version>
        <extensions>true</extensions>
      </plugin>
    </plugins>

    <pluginManagement>
      <plugins>
        <plugin>
          <artifactId>maven-clean-plugin</artifactId>
          <version>3.5.0</version>
        </plugin>
        <plugin>
          <artifactId>maven-compiler-plugin</artifactId>
          <version>3.14.0</version>
        </plugin>
        <plugin>
          <artifactId>maven-source-plugin</artifactId>
          <version>3.3.1</version>
        </plugin>
        <plugin>
          <artifactId>maven-deploy-plugin</artifactId>
          <version>3.1.4</version>
        </plugin>
        <plugin>
          <artifactId>maven-javadoc-plugin</artifactId>
          <version>3.11.2</version>
        </plugin>
        <plugin>
          <artifactId>maven-surefire-plugin</artifactId>
          <version>3.5.4</version>
        </plugin>
        <plugin>
          <artifactId>maven-pmd-plugin</artifactId>
          <version>3.27.0</version>
        </plugin>
        <plugin>
          <artifactId>maven-enforcer-plugin</artifactId>
          <version>3.6.1</version>
        </plugin>
        <plugin>
          <groupId>org.codehaus.mojo</groupId>
          <artifactId>flatten-maven-plugin</artifactId>
          <version>1.7.1</version>
        </plugin>
        <plugin>
          <groupId>org.jacoco</groupId>
          <artifactId>jacoco-maven-plugin</artifactId>
          <version>0.8.13</version>
        </plugin>
        <plugin>
          <groupId>com.github.spotbugs</groupId>
          <artifactId>spotbugs-maven-plugin</artifactId>
          <version>4.9.3.2</version>
        </plugin>
      </plugins>
    </pluginManagement>
  </build>

  <profiles>
    <profile>
      <id>deploy-release</id>
      <build>
        <plugins>
          <plugin>
            <artifactId>maven-gpg-plugin</artifactId>
            <executions>
              <execution>
                <id>sign-artifacts</id>
                <phase>deploy</phase>
                <goals>
                  <goal>sign</goal>
                </goals>
              </execution>
            </executions>
          </plugin>
          <plugin>
            <groupId>org.sonatype.central</groupId>
            <artifactId>central-publishing-maven-plugin</artifactId>
            <configuration>
              <publishingServerId>central</publishingServerId>
            </configuration>
          </plugin>
        </plugins>
      </build>
    </profile>
  </profiles>

  <distributionManagement>
    <snapshotRepository>
      <id>artifactory</id>
      <name>Artifactory_DMZ-snapshots</name>
      <url>https://common.repositories.cloud.sap/artifactory/cap-java</url>
    </snapshotRepository>
    <repository>
      <id>central</id>
      <name>MavenCentral</name>
      <url>https://central.sonatype.com</url>
    </repository>
  </distributionManagement>

  <scm>
    <url>https://github.com/cap-java/cds-feature-auditlog-ng</url>
    <connection>scm:git:git@github.com:cap-java/cds-feature-auditlog-ng.git</connection>
    <developerConnection>scm:git:git@github.com:cap-java/cds-feature-auditlog-ng.git</developerConnection>
  </scm>

</project><|MERGE_RESOLUTION|>--- conflicted
+++ resolved
@@ -36,13 +36,9 @@
     <assertj.version>3.27.3</assertj.version>
     <mockito.version>5.18.0</mockito.version>
     <sdk-bom.version>5.20.0</sdk-bom.version>
-<<<<<<< HEAD
     <mockito-bom.version>5.20.0</mockito-bom.version>
-    <bcpkix-jdk18on.version>1.81</bcpkix-jdk18on.version>
-=======
-    <mockito-bom.version>5.18.0</mockito-bom.version>
     <bcpkix-jdk18on.version>1.82</bcpkix-jdk18on.version>
->>>>>>> 96ada42b
+
   </properties>
 
   <groupId>com.sap.cds</groupId>
